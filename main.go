package main

import (
	"context"
	"crypto/sha256"
	"encoding/base64"
	"encoding/json"
	"fmt"
	"net/http"
	_ "net/http/pprof"
	"net/url"
	"os"
	"runtime"
	"time"

	"github.com/InVisionApp/go-health"
	"github.com/prometheus/client_golang/prometheus/promhttp"
	"github.com/xmidt-org/argus/chrysom"
	"github.com/xmidt-org/argus/model"
	"github.com/xmidt-org/themis/config"
	"github.com/xmidt-org/themis/xhealth"
	"github.com/xmidt-org/themis/xhttp/xhttpserver"
	"github.com/xmidt-org/themis/xlog"
	"github.com/xmidt-org/themis/xlog/xloghttp"
	"github.com/xmidt-org/themis/xmetrics/xmetricshttp"
	"github.com/xmidt-org/webpa-common/webhook/aws"
	"github.com/xmidt-org/webpa-common/xmetrics"
	"go.uber.org/fx"

	"github.com/go-kit/kit/log"
	"github.com/gorilla/mux"
	"github.com/spf13/pflag"
	"github.com/spf13/viper"

	"github.com/xmidt-org/webpa-common/logging"
	"github.com/xmidt-org/webpa-common/webhook"
)

const (
	applicationName = "hecate"
	DEFAULT_KEY_ID  = "current"
)

var (
	GitCommit = "undefined"
	Version   = "undefined"
	BuildTime = "undefined"
)

type PrimaryRouter struct {
	fx.In
	Router *mux.Router `name:"primary"`
}

func setupFlagSet(fs *pflag.FlagSet) error {
	fs.StringP("file", "f", "", "the configuration file to use.  Overrides the search path.")
	fs.BoolP("debug", "d", false, "enables debug logging.  Overrides configuration.")
	fs.BoolP("version", "v", false, "print version and exit")

	return nil
}

func setupViper(v *viper.Viper, fs *pflag.FlagSet, name string) (err error) {
	if printVersion, _ := fs.GetBool("version"); printVersion {
		printVersionInfo()
	}

	if file, _ := fs.GetString("file"); len(file) > 0 {
		v.SetConfigFile(file)
		err = v.ReadInConfig()
	} else {
		v.SetConfigName(name)
		v.AddConfigPath(fmt.Sprintf("/etc/%s", name))
		v.AddConfigPath(fmt.Sprintf("$HOME/.%s", name))
		v.AddConfigPath(".")
		err = v.ReadInConfig()
	}

	if err != nil {
		return
	}

	if debug, _ := fs.GetBool("debug"); debug {
		v.Set("log.level", "DEBUG")
	}

	return nil
}

func main() {
	// setup command line options and configuration from file
	f := pflag.NewFlagSet(applicationName, pflag.ContinueOnError)
	setupFlagSet(f)
	v := viper.New()
	err := setupViper(v, f, applicationName)
	if err != nil {
		fmt.Fprintln(os.Stderr, err)
		os.Exit(1)
	}

	app := fx.New(
		xlog.Logger(),
		fx.Supply(v),
		webhook.ProvideMetrics(),
		aws.ProvideMetrics(),
		fx.Provide(
			ProvideUnmarshaller,
			xlog.Unmarshal("log"),
			xloghttp.ProvideStandardBuilders,
			xmetrics.NewRegistry,
			xmetricshttp.Unmarshal("prometheus", promhttp.HandlerOpts{}),
			xhealth.Unmarshal("health"),
			func(v *viper.Viper, logger log.Logger) (*chrysom.ClientConfig, error) {
				config := new(chrysom.ClientConfig)
				err := v.UnmarshalKey("argus", config)
				config.Logger = logger
				return config, err
			},
			webhook.NewFactory,
			func(lc fx.Lifecycle, factory *webhook.Factory, metrics webhook.WebhookMetrics) http.Handler {
				webhookRegistry, webhookHandler := factory.NewRegistryAndHandler(metrics)
				lc.Append(fx.Hook{
					OnStop: func(ctx context.Context) error {
						close(webhookRegistry.Changes)
						return nil
					},
				})

				return webhookHandler
			},
			func(config *chrysom.ClientConfig) (*chrysom.Client, error) {
				return chrysom.CreateClient(*config)
			},
			xhttpserver.Unmarshal{Key: "primary"}.Annotated(),
		),
		fx.Invoke(
			xhealth.ApplyChecks(
				&health.Config{
					Name:     applicationName,
					Interval: 24 * time.Hour,
					Checker: xhealth.NopCheckable{
						Details: map[string]interface{}{
							"StartTime": time.Now().UTC().Format(time.RFC3339),
						},
					},
				},
			),
			func(lc fx.Lifecycle, factory *webhook.Factory, webhookHandler http.Handler, primaryRouter PrimaryRouter, v *viper.Viper, logger log.Logger, awsMetrics aws.AWSMetrics) {
				scheme := v.GetString("scheme")
				if len(scheme) < 1 {
					scheme = "https"
				}

				selfURL := &url.URL{
					Scheme: scheme,
					Host:   v.GetString("fqdn") + v.GetString("primary.address"),
				}

				factory.Initialize(primaryRouter.Router, selfURL, v.GetString("soa.provider"), webhookHandler, logger, awsMetrics, time.Now)
				logging.Info(logger).Log(logging.MessageKey(), fmt.Sprintf("%s is up and running!", applicationName))
			},
<<<<<<< HEAD
			func(lc fx.Lifecycle, webhookFactory *webhook.Factory, svc xwebhook.Service, logger log.Logger) {
=======
			func(lc fx.Lifecycle, webhookFactory *webhook.Factory, argus *chrysom.Client, logger log.Logger) {
				webhookFactory.SetExternalUpdate(createArgusSynchronizer(argus, logger))
>>>>>>> 2d195ea5
				lc.Append(fx.Hook{
					OnStart: func(context.Context) error {
						webhookFactory.SetExternalUpdate(createArgusSynchronizer(svc, logger))
						// wait for DNS to propagate before subscribing to SNS
						if err = webhookFactory.DnsReady(); err == nil {
							//TODO: If we know with certainty this is a docker-compose specific hack, we could add a delay elsewhere or
							//only run this case when running from our test cluster?
							time.Sleep(time.Second * 5)
							logging.Info(logger).Log(logging.MessageKey(), "server is ready to take on subscription confirmations")
							time.Sleep(time.Second * 5)
							webhookFactory.PrepareAndStart()
							return nil
						} else {
							logging.Error(logger).Log(logging.MessageKey(), "Server was not ready within a time constraint. SNS confirmation could not happen",
								logging.ErrorKey(), err)
							return err
						}
					},
				})
			},
		),
	)

	switch err := app.Err(); err {
	case pflag.ErrHelp:
		return
	case nil:
		app.Run()
	default:
		fmt.Println(err)
		os.Exit(2)
	}
}

func createArgusSynchronizer(argus *chrysom.Client, logger log.Logger) func([]webhook.W) {
	return func(webhooks []webhook.W) {
		for _, w := range webhooks {
			logging.Info(logger).Log("msg", "Pushing webhook update from SNS into Argus")

			item, err := webhookToItem(&w)
			if err != nil {
				logging.Error(logger).Log(logging.MessageKey(), "failed to convert webhook to item", "err", err)
				continue
			}
			result, err := argus.Push(*item, "argus", false)
			if err != nil {
				logging.Error(logger).Log(logging.MessageKey(), "failed to push item to Argus", "err", err)
				continue
			}

			if result != chrysom.CreatedPushResult && result != chrysom.UpdatedPushResult {
				logging.Error(logger).Log(logging.MessageKey(), "Unsuccessful item push response from Argus", "err", err)
			}
			logging.Debug(logger).Log(logging.MessageKey(), "Successfully pushed an webhook item from SNS to Argus")
		}
	}
}

func webhookToItem(w *webhook.W) (*model.Item, error) {
	encodedWebhook, err := json.Marshal(w)
	if err != nil {
		return nil, err
	}
	var data map[string]interface{}
	err = json.Unmarshal(encodedWebhook, &data)
	if err != nil {
		return nil, err
	}

	checkSumURL := sha256.Sum256([]byte(w.Config.URL))
	TTLSeconds := int64(w.Duration.Seconds())

	return &model.Item{
		Data: data,
		ID:   base64.RawURLEncoding.EncodeToString(checkSumURL[:]),
		TTL:  &TTLSeconds,
	}, nil
}

func printVersionInfo() {
	fmt.Fprintf(os.Stdout, "%s:\n", applicationName)
	fmt.Fprintf(os.Stdout, "  version: \t%s\n", Version)
	fmt.Fprintf(os.Stdout, "  go version: \t%s\n", runtime.Version())
	fmt.Fprintf(os.Stdout, "  built time: \t%s\n", BuildTime)
	fmt.Fprintf(os.Stdout, "  git commit: \t%s\n", GitCommit)
	fmt.Fprintf(os.Stdout, "  os/arch: \t%s/%s\n", runtime.GOOS, runtime.GOARCH)
}

func ApplyMetricsData(awsMetrics aws.AWSMetrics, webhookMetrics webhook.WebhookMetrics) {
	webhookMetrics.ListSize.Add(0.0)
	webhookMetrics.NotificationUnmarshallFailed.Add(0.0)

	awsMetrics.DnsReadyQueryCount.Add(0.0)
	awsMetrics.DnsReady.Add(0.0)
	awsMetrics.SNSNotificationSent.Add(0.0)
	awsMetrics.SNSSubscribed.Add(0.0)
}

// TODO: once we get rid of any packages that need an unmarshaller, remove this.
type UnmarshallerOut struct {
	fx.Out
	Unmarshaller config.Unmarshaller
}

func ProvideUnmarshaller(v *viper.Viper) UnmarshallerOut {
	return UnmarshallerOut{
		Unmarshaller: config.ViperUnmarshaller{Viper: v, Options: []viper.DecoderConfigOption{}},
	}
}<|MERGE_RESOLUTION|>--- conflicted
+++ resolved
@@ -28,6 +28,7 @@
 	"go.uber.org/fx"
 
 	"github.com/go-kit/kit/log"
+	"github.com/go-kit/kit/metrics/provider"
 	"github.com/gorilla/mux"
 	"github.com/spf13/pflag"
 	"github.com/spf13/viper"
@@ -112,8 +113,11 @@
 			xhealth.Unmarshal("health"),
 			func(v *viper.Viper, logger log.Logger) (*chrysom.ClientConfig, error) {
 				config := new(chrysom.ClientConfig)
-				err := v.UnmarshalKey("argus", config)
+				err := v.UnmarshalKey("argus", &config)
 				config.Logger = logger
+				// TODO: What to do? This is a discard provider because we don't create providers in uber/fx style
+				config.MetricsProvider = provider.NewDiscardProvider()
+				logging.Info(logger).Log(logging.MessageKey(), fmt.Sprintf("address: %s", config.Address))
 				return config, err
 			},
 			webhook.NewFactory,
@@ -159,22 +163,16 @@
 				factory.Initialize(primaryRouter.Router, selfURL, v.GetString("soa.provider"), webhookHandler, logger, awsMetrics, time.Now)
 				logging.Info(logger).Log(logging.MessageKey(), fmt.Sprintf("%s is up and running!", applicationName))
 			},
-<<<<<<< HEAD
-			func(lc fx.Lifecycle, webhookFactory *webhook.Factory, svc xwebhook.Service, logger log.Logger) {
-=======
 			func(lc fx.Lifecycle, webhookFactory *webhook.Factory, argus *chrysom.Client, logger log.Logger) {
 				webhookFactory.SetExternalUpdate(createArgusSynchronizer(argus, logger))
->>>>>>> 2d195ea5
 				lc.Append(fx.Hook{
 					OnStart: func(context.Context) error {
-						webhookFactory.SetExternalUpdate(createArgusSynchronizer(svc, logger))
 						// wait for DNS to propagate before subscribing to SNS
 						if err = webhookFactory.DnsReady(); err == nil {
 							//TODO: If we know with certainty this is a docker-compose specific hack, we could add a delay elsewhere or
 							//only run this case when running from our test cluster?
 							time.Sleep(time.Second * 5)
 							logging.Info(logger).Log(logging.MessageKey(), "server is ready to take on subscription confirmations")
-							time.Sleep(time.Second * 5)
 							webhookFactory.PrepareAndStart()
 							return nil
 						} else {
